--- conflicted
+++ resolved
@@ -18,10 +18,6 @@
 import static org.hamcrest.MatcherAssert.assertThat;
 import static org.hamcrest.Matchers.equalTo;
 import static org.hamcrest.Matchers.matchesPattern;
-<<<<<<< HEAD
-import static org.hamcrest.Matchers.notNullValue;
-=======
->>>>>>> ae127f98
 
 import ca.uhn.fhir.context.FhirContext;
 import ca.uhn.fhir.context.FhirVersionEnum;
@@ -34,12 +30,6 @@
 import java.util.concurrent.TimeUnit;
 import java.util.regex.Matcher;
 import java.util.stream.Stream;
-<<<<<<< HEAD
-import org.apache.avro.Schema;
-import org.apache.avro.generic.GenericData.Record;
-import org.apache.avro.generic.GenericRecord;
-=======
->>>>>>> ae127f98
 import org.apache.beam.sdk.io.fs.ResourceId;
 import org.hl7.fhir.r4.model.Bundle;
 import org.hl7.fhir.r4.model.Observation;
@@ -85,57 +75,6 @@
   }
 
   @Test
-<<<<<<< HEAD
-  public void getResourceSchema_Patient() {
-    Schema schema = parquetUtil.getResourceSchema("Patient", fhirContext);
-    assertThat(schema.getField("id").toString(), notNullValue());
-    assertThat(schema.getField("identifier").toString(), notNullValue());
-    assertThat(schema.getField("name").toString(), notNullValue());
-  }
-
-  @Test
-  public void getResourceSchema_Observation() {
-    Schema schema = parquetUtil.getResourceSchema("Observation", fhirContext);
-    assertThat(schema.getField("id").toString(), notNullValue());
-    assertThat(schema.getField("identifier").toString(), notNullValue());
-    assertThat(schema.getField("basedOn").toString(), notNullValue());
-    assertThat(schema.getField("subject").toString(), notNullValue());
-    assertThat(schema.getField("code").toString(), notNullValue());
-  }
-
-  @Test
-  public void getResourceSchema_Encounter() {
-    Schema schema = parquetUtil.getResourceSchema("Encounter", fhirContext);
-    assertThat(schema.getField("id").toString(), notNullValue());
-    assertThat(schema.getField("identifier").toString(), notNullValue());
-    assertThat(schema.getField("status").toString(), notNullValue());
-    assertThat(schema.getField("class").toString(), notNullValue());
-  }
-
-  @Test
-  public void generateRecords_BundleOfPatients() {
-    IParser parser = fhirContext.newJsonParser();
-    Bundle bundle = parser.parseResource(Bundle.class, patientBundle);
-    List<GenericRecord> recordList = parquetUtil.generateRecords(bundle);
-    assertThat(recordList.size(), equalTo(1));
-    assertThat(recordList.get(0).get("address"), notNullValue());
-    Collection<Object> addressList = (Collection<Object>) recordList.get(0).get("address");
-    assertThat(addressList.size(), equalTo(1));
-    Record address = (Record) addressList.iterator().next();
-    assertThat((String) address.get("city"), equalTo("Waterloo"));
-  }
-
-  @Test
-  public void generateRecords_BundleOfObservations() {
-    IParser parser = fhirContext.newJsonParser();
-    Bundle bundle = parser.parseResource(Bundle.class, observationBundle);
-    List<GenericRecord> recordList = parquetUtil.generateRecords(bundle);
-    assertThat(recordList.size(), equalTo(6));
-  }
-
-  @Test
-=======
->>>>>>> ae127f98
   public void bestOutputFile_NoDir() throws IOException {
     ResourceId bestFile = parquetUtil.getUniqueOutputFilePath("Patient");
     String fileSeparator = DwhFiles.getFileSeparatorForDwhFiles(rootPath.toString());
