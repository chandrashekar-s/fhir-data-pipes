--- conflicted
+++ resolved
@@ -411,17 +411,13 @@
    * @param options the pipeline options to be used.
    * @return the created Pipeline instance or null if nothing needs to be done.
    */
-<<<<<<< HEAD
-  static List<Pipeline> setupAndBuildPipelines(FhirEtlOptions options, FhirContext fhirContext)
-      throws PropertyVetoException, IOException, SQLException {
-=======
+
   static List<Pipeline> setupAndBuildPipelines(FhirEtlOptions options)
       throws PropertyVetoException, IOException, SQLException, ViewDefinitionException {
     if (!options.getSinkDbConfigPath().isEmpty()) {
       JdbcResourceWriter.createTables(options);
     }
     FhirContext fhirContext = FhirContexts.forR4();
->>>>>>> ae127f98
     if (options.isJdbcModeHapi()) {
       return buildHapiJdbcPipeline(options);
     } else if (options.isJdbcModeEnabled()) {
@@ -456,18 +452,8 @@
     log.info("Flags: " + options);
     validateOptions(options);
 
-<<<<<<< HEAD
-    if (!options.getSinkDbConfigPath().isEmpty()) {
-      JdbcResourceWriter.createTables(options);
-    }
-
-    FhirContext fhirContext = initializeFhirContext(options.getProfileDefinitionsDirList());
-    List<Pipeline> pipelines = setupAndBuildPipelines(options, fhirContext);
-    EtlUtils.runMultiplePipelinesWithTimestamp(pipelines, options, fhirContext);
-=======
     List<Pipeline> pipelines = setupAndBuildPipelines(options);
     EtlUtils.runMultiplePipelinesWithTimestamp(pipelines, options);
->>>>>>> ae127f98
     log.info("DONE!");
   }
 }