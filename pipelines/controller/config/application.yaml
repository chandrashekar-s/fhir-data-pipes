--- conflicted
+++ resolved
@@ -135,11 +135,10 @@
   # you can use those predefined views in your dev. env. too.
   hiveResourceViewsDir: "config/views"
 
-<<<<<<< HEAD
   # List of paths containing the structure definition file for any custom profiles that needs to be
   # supported. Currently only one profile is supported for any given resource type.
   profileDefinitionsDir: "config/profile-definitions"
-=======
+
   # The location from which ViewDefinition resources are read and applied to the
   # corresponding input FHIR resources. Any file in this directory that ends
   # `.json` is assumed to be a single ViewDefinition. To output these views to a
@@ -152,7 +151,6 @@
   # feature can have a noticeable impact on pipelines performance. The default
   # empty string disables this feature.
   sinkDbConfigPath: "config/hapi-postgres-config_local_views.json"
->>>>>>> ae127f98
 
 # Enable spring boot actuator end points, use "*" to expose all endpoints, or a comma-separated
 # list to expose selected ones
