--- conflicted
+++ resolved
@@ -392,13 +392,9 @@
     if (!Strings.isNullOrEmpty(flinkConfiguration.getFlinkConfDir())) {
       flinkOptions.setFlinkConfDir(flinkConfiguration.getFlinkConfDir());
     }
-<<<<<<< HEAD
-    List<Pipeline> pipelines = FhirEtl.setupAndBuildPipelines(options, fhirContext);
-=======
     // sanity check; should always pass!
     FhirEtl.validateOptions(options);
     List<Pipeline> pipelines = FhirEtl.setupAndBuildPipelines(options);
->>>>>>> ae127f98
     if (pipelines == null || pipelines.isEmpty()) {
       logger.warn("No resources found to be fetched!");
       return;
@@ -411,10 +407,6 @@
               dwhFilesManager,
               dataProperties,
               pipelineConfig,
-<<<<<<< HEAD
-              true,
-              fhirContext);
-=======
               isRecreateViews ? RunMode.VIEWS : RunMode.FULL);
     }
     if (isRecreateViews) {
@@ -422,7 +414,6 @@
           "Running pipeline for recreating views from DWH {}", options.getParquetInputDwhRoot());
     } else {
       logger.info("Running full pipeline for DWH {}", options.getOutputParquetPath());
->>>>>>> ae127f98
     }
     // We will only have one thread for running pipelines hence no need for a thread pool.
     currentPipeline.start();
@@ -447,13 +438,9 @@
     if (!Strings.isNullOrEmpty(flinkConfiguration.getFlinkConfDir())) {
       flinkOptionsForBatch.setFlinkConfDir(flinkConfiguration.getFlinkConfDir());
     }
-<<<<<<< HEAD
-    List<Pipeline> pipelines = FhirEtl.setupAndBuildPipelines(options, fhirContext);
-=======
     // sanity check; should always pass!
     FhirEtl.validateOptions(options);
     List<Pipeline> pipelines = FhirEtl.setupAndBuildPipelines(options);
->>>>>>> ae127f98
 
     // The merger pipeline merges the original full DWH with the new incremental one.
     ParquetMergerOptions mergerOptions = PipelineOptionsFactory.as(ParquetMergerOptions.class);
@@ -493,13 +480,7 @@
               this,
               dwhFilesManager,
               dataProperties,
-<<<<<<< HEAD
-              pipelineConfig,
-              false,
-              fhirContext);
-=======
               pipelineConfig);
->>>>>>> ae127f98
       logger.info("Running incremental pipeline for DWH {} since {}", currentDwh.getRoot(), since);
       currentPipeline.start();
     }
@@ -620,12 +601,7 @@
         DwhFilesManager dwhFilesManager,
         DataProperties dataProperties,
         PipelineConfig pipelineConfig,
-<<<<<<< HEAD
-        boolean isBatchRun,
-        FhirContext fhirContext) {
-=======
         RunMode runMode) {
->>>>>>> ae127f98
       Preconditions.checkArgument(options != null);
       this.pipelines = pipelines;
       this.options = options;
@@ -646,13 +622,7 @@
         PipelineManager manager,
         DwhFilesManager dwhFilesManager,
         DataProperties dataProperties,
-<<<<<<< HEAD
-        PipelineConfig pipelineConfig,
-        boolean isBatchRun,
-        FhirContext fhirContext) {
-=======
         PipelineConfig pipelineConfig) {
->>>>>>> ae127f98
       Preconditions.checkArgument(options != null);
       this.pipelines = pipelines;
       this.options = options;
@@ -661,12 +631,7 @@
       this.mergerOptions = mergerOptions;
       this.dataProperties = dataProperties;
       this.pipelineConfig = pipelineConfig;
-<<<<<<< HEAD
-      this.isBatchRun = isBatchRun;
-      this.fhirContext = fhirContext;
-=======
       this.runMode = RunMode.INCREMENTAL;
->>>>>>> ae127f98
     }
 
     @Override
@@ -752,13 +717,8 @@
     try {
       if (!Strings.isNullOrEmpty(dwhRoot)) {
         String stackTrace = ExceptionUtils.getStackTrace(e);
-<<<<<<< HEAD
-        DwhFiles.forRoot(dwhRoot, fhirContext)
-            .writeToFile(ERROR_FILE_NAME, stackTrace.getBytes(StandardCharsets.UTF_8));
-=======
         DwhFiles.forRoot(dwhRoot)
             .overwriteFile(ERROR_FILE_NAME, stackTrace.getBytes(StandardCharsets.UTF_8));
->>>>>>> ae127f98
       }
     } catch (IOException ex) {
       logger.error("Error while capturing error to a file", ex);
