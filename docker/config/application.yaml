--- conflicted
+++ resolved
@@ -38,13 +38,10 @@
   createHiveResourceTables: true
   thriftserverHiveConfig: "config/thriftserver-hive-config_local.json"
   hiveResourceViewsDir: "config/views"
-<<<<<<< HEAD
   profileDefinitionsDirList: "config/profile-definitions"
-=======
   viewDefinitionsDir: "config/views"
   sinkDbConfigPath: "config/hapi-postgres-config_local_views.json"
 
->>>>>>> ae127f98
 # Enable spring boot actuator end points, use "*" to expose all endpoints, or a comma-separated
 # list to expose selected ones
 management:
